--- conflicted
+++ resolved
@@ -1,17 +1,8 @@
 import numpy as np
 import time
-<<<<<<< HEAD
 import multiprocessing as mp
 
 #======================================================================================================================#
-=======
-from scipy.stats import multivariate_normal
-from multiprocessing import Pool, cpu_count
-import gc
-
-def find_ridge(XX, G, DD=3, hh=1, dd=1, eps = 1e-06, maxT = 1000, wweights = None, converge_frac = 99, ncpu = None,
-               return_all_G=False):
->>>>>>> 6ab3daa3
 
 def find_ridge(X, G, D=3, h=1, d=1, eps = 1e-06, maxT = 1000, wweights = None, converge_frac = 99, ncpu = None):
 
@@ -56,8 +47,6 @@
         print "number of active walkers: {0}".format(len(GjList))
 
         print("number of walkers remaining: {}".format(len(GjList)))
-
-<<<<<<< HEAD
         GRes, errorRes = shift_walkers_multi(X, GjList, weights, h, H, Hinv, n, d, D, ncpu)
 
         G[itermask] = GRes
@@ -69,22 +58,6 @@
         elapsed_time = time.time() - start_time
         # print elapsed_time
         print(time.strftime("%H:%M:%S", time.gmtime(elapsed_time)))
-=======
-        # update the results (note: there maybe a better way to unpack this list)
-        results = np.array(results)
-        GRes = results[slice(None),0:D]
-        G[itermask] = GRes[slice(None), None].swapaxes(1, 2)
-        error[itermask] = results[slice(None),D]
-
-        pct_error = np.percentile(error, converge_frac)
-        print "{0}%-tile error: {1}".format(converge_frac, pct_error)
-        print "{0}%-tile error: {1}".format(50, np.median(error))
-
-        elapsed_time = time.time() - start_time
-        # print elapsed_time
-        print time.strftime("%H:%M:%S", time.gmtime(elapsed_time))
-        gc.collect()
->>>>>>> 6ab3daa3
 
     print("number of cpu to be used: {}".format(ncpu))
 
