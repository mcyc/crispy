--- conflicted
+++ resolved
@@ -5,11 +5,7 @@
 
 setuptools.setup(
     name="astro-crispy", # Replace with your own username
-<<<<<<< HEAD
-    version="1.0.0",
-=======
-    version="0.1.1",
->>>>>>> 6ab3daa3
+    version="1.1.0",
     author="Michael Chun-Yuan Chen",
     author_email="chen.m@queensu.ca",
     description="Computational Ridge Identification with SCMS for Python",
